<<<<<<< HEAD
hadoop-hbase (0.89.20100924+30-1sg2) UNRELEASED; urgency=low

  [ Jeremy Grosser ]
  * Add debian/source/format

  [ SimpleGeo Nerds ]

 -- SimpleGeo Nerds <nerds@simplegeo.com>  Fri, 28 Jan 2011 19:28:18 +0000

hadoop-hbase (0.89.20100924+30-1sg0) foss-development; urgency=low
=======
hadoop-hbase (0.90.1+9-1) cloudera; urgency=low
>>>>>>> cecf223a

  Commit fab7fb4175ce4095a8e14b08918d72c72d4cf2df:
    CLOUDERA-BUILD. Preparing for cdh3u0 development.
    
 -- Jenkins <dev-kitchen@cloudera.com>  Sat, 19 Feb 2011 00:28:08 -0800


hadoop-hbase (0.90.1+9-1) cloudera; urgency=low

  Commit 0140046cd7dd29d72ae372c047f974b48c8b4e32:
    CLOUDERA-BUILD. Preparing for CDH3B4 release.
    
 -- Jenkins <dev-kitchen@cloudera.com>  Sat, 19 Feb 2011 00:27:52 -0800


hadoop-hbase (0.90.1+9-1) cloudera; urgency=low

  Commit 86670a907d2957dfd0b4b0d96e47e5b26026ae76:
    HBASE-3533. Allow HBASE_LIBRARY_PATH to point to libs
    
    Author: Todd Lipcon
    
 -- Todd Lipcon <todd@cloudera.com>  Mon, 14 Feb 2011 23:19:56 -0800


hadoop-hbase (0.90.1+9-1) cloudera; urgency=low

  Commit d8fff4b8c5968c93a107266665a33bc725c2ee1c:
    CLOUDERA-BUILD. Specify maven-source-plugin version as 2.1.2
    
    Upstream this is inherited from the Apache parent pom, but the
    Cloudera parent pom specifies an older version.
    
 -- Todd Lipcon <todd@cloudera.com>  Mon, 14 Feb 2011 23:19:56 -0800


hadoop-hbase (0.90.1+9-1) cloudera; urgency=low

  Commit 264145ec95990cf096a61208cdae95f648c904c1:
    CLOUDERA-BUILD. CDH Mavenization.
    
  
  Author: Andrew Bayer <andrew.bayer@gmail.com>  Tue, 01 Feb 2011 18:01:57 -0800
 -- Todd Lipcon <todd@cloudera.com>  Mon, 14 Feb 2011 23:19:56 -0800


hadoop-hbase (0.90.1+9-1) cloudera; urgency=low

  Commit eff6e77cdd49771c3be5e68e15e842e0ce138f9f:
    CLOUDERA-BUILD. Update pom.xml to CDH3b4 snapshot
    
 -- Todd Lipcon <todd@cloudera.com>  Mon, 14 Feb 2011 18:27:14 -0800


hadoop-hbase (0.90.1+9-1) cloudera; urgency=low

  Commit 5e4420bddcea5593f62c5b5ec07ca829a59ab3ba:
    CLOUDERA-BUILD. rsync all of lib into target directory
    
    Otherwise shell doesn't work, since we don't get .rb files
    
    CLOUDERA-BUILD. Replace rsync with cp.
    
  
  Author: todd <todd@ubuntu64-build01.(none)>  Sun, 27 Jun 2010 23:24:58 -0700
 -- Todd Lipcon <todd@cloudera.com>  Mon, 14 Feb 2011 18:20:37 -0800


hadoop-hbase (0.90.1+9-1) cloudera; urgency=low

  Commit 0f84f735501b02d3467f4a6c8f2d617bff6e6ce4:
    CLOUDERA-BUILD. hbase-config.sh should set HBASE_PID_DIR if unset
    
  
  Author: todd <todd@ubuntu64-build01.(none)>  Sun, 27 Jun 2010 22:21:29 -0700
 -- Todd Lipcon <todd@cloudera.com>  Mon, 14 Feb 2011 18:20:37 -0800


hadoop-hbase (0.90.1+9-1) cloudera; urgency=low

  Commit dd7467739d6ea0a0c61ce127ea3ea1280a88f147:
    CLOUDERA-BUILD. Add build infrastructure.
    
    CLOUDERA-BUILD. Build should create a "mixed" src/bin tarball, and install from that
  
  Author: newalex <newalex@ubuntu64-build01.(none)>  Tue, 22 Jun 2010 12:26:19 -0700
 -- Todd Lipcon <todd@cloudera.com>  Mon, 14 Feb 2011 18:19:41 -0800
<|MERGE_RESOLUTION|>--- conflicted
+++ resolved
@@ -1,17 +1,4 @@
-<<<<<<< HEAD
-hadoop-hbase (0.89.20100924+30-1sg2) UNRELEASED; urgency=low
-
-  [ Jeremy Grosser ]
-  * Add debian/source/format
-
-  [ SimpleGeo Nerds ]
-
- -- SimpleGeo Nerds <nerds@simplegeo.com>  Fri, 28 Jan 2011 19:28:18 +0000
-
-hadoop-hbase (0.89.20100924+30-1sg0) foss-development; urgency=low
-=======
-hadoop-hbase (0.90.1+9-1) cloudera; urgency=low
->>>>>>> cecf223a
+hadoop-hbase (0.90.1+9-1sg0) cloudera; urgency=low
 
   Commit fab7fb4175ce4095a8e14b08918d72c72d4cf2df:
     CLOUDERA-BUILD. Preparing for cdh3u0 development.
